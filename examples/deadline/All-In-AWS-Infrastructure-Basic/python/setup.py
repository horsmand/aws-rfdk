import setuptools


with open("README.md") as fp:
    long_description = fp.read()


setuptools.setup(
    name="all_in_aws_infrastructure_basic",
    version="0.0.1",

    description="RFDK All In AWS Infrastructure Basic",
    long_description=long_description,
    long_description_content_type="text/markdown",

    package_dir={"": "package"},
    packages=setuptools.find_packages(where="package"),

    install_requires=[
        "aws-cdk.core==1.66.0",
<<<<<<< HEAD
        "aws-rfdk==0.18.0"
=======
        "aws-rfdk==0.18.1"
>>>>>>> 30f94d2a
    ],

    python_requires=">=3.7",
)<|MERGE_RESOLUTION|>--- conflicted
+++ resolved
@@ -18,11 +18,7 @@
 
     install_requires=[
         "aws-cdk.core==1.66.0",
-<<<<<<< HEAD
-        "aws-rfdk==0.18.0"
-=======
         "aws-rfdk==0.18.1"
->>>>>>> 30f94d2a
     ],
 
     python_requires=">=3.7",
